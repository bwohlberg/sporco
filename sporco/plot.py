# -*- coding: utf-8 -*-
# Copyright (C) 2015-2019 by Brendt Wohlberg <brendt@ieee.org>
# All rights reserved. BSD 3-clause License.
# This file is part of the SPORCO package. Details of the copyright
# and user license can be found in the 'LICENSE.txt' file distributed
# with the package.

"""Plotting/visualisation functions"""

from __future__ import absolute_import, division, print_function
from builtins import range

import sys
import numpy as np
import matplotlib
import matplotlib.pyplot as plt
import matplotlib.cm as cm
from matplotlib.pyplot import figure, subplot, subplots, gcf, gca, savefig
from mpl_toolkits.axes_grid1 import make_axes_locatable
from mpl_toolkits.mplot3d import Axes3D
try:
    import mpldatacursor as mpldc
except ImportError:
    have_mpldc = False
else:
    have_mpldc = True


__author__ = """Brendt Wohlberg <brendt@ieee.org>"""



__all__ = ['plot', 'surf', 'contour', 'imview', 'close',
           'set_ipython_plot_backend', 'set_notebook_plot_backend',
           'config_notebook_plotting']



def attach_keypress(fig, scaling=1.1):
    """
    Attach a key press event handler that configures keys for closing a
    figure and changing the figure size. Keys 'e' and 'c' respectively
    expand and contract the figure, and key 'q' closes it.

    **Note:** Resizing may not function correctly with all matplotlib
    backends (a
    `bug <https://github.com/matplotlib/matplotlib/issues/10083>`__
    has been reported).

    Parameters
    ----------
    fig : :class:`matplotlib.figure.Figure` object
      Figure to which event handling is to be attached
    scaling : float, optional (default 1.1)
      Scaling factor for figure size changes

    Returns
    -------
    press : function
      Key press event handler function
    """

    def press(event):
        if event.key == 'q':
            plt.close(fig)
        elif event.key == 'e':
            fig.set_size_inches(scaling * fig.get_size_inches(), forward=True)
        elif event.key == 'c':
            fig.set_size_inches(fig.get_size_inches() / scaling, forward=True)

    # Avoid multiple event handlers attached to the same figure
    if not hasattr(fig, '_sporco_keypress_cid'):
        cid = fig.canvas.mpl_connect('key_press_event', press)
        fig._sporco_keypress_cid = cid

    return press



def attach_zoom(ax, scaling=2.0):
    """
    Attach an event handler that supports zooming within a plot using
    the mouse scroll wheel.

    Parameters
    ----------
    ax : :class:`matplotlib.axes.Axes` object
      Axes to which event handling is to be attached
    scaling : float, optional (default 2.0)
      Scaling factor for zooming in and out

    Returns
    -------
    zoom : function
      Mouse scroll wheel event handler function
    """

    # See https://stackoverflow.com/questions/11551049
    def zoom(event):
        # Get the current x and y limits
        cur_xlim = ax.get_xlim()
        cur_ylim = ax.get_ylim()
        # Get event location
        xdata = event.xdata
        ydata = event.ydata
        # Return if cursor is not over valid region of plot
        if xdata is None or ydata is None:
            return

        if event.button == 'up':
            # Deal with zoom in
            scale_factor = 1.0 / scaling
        elif event.button == 'down':
            # Deal with zoom out
            scale_factor = scaling

        # Get distance from the cursor to the edge of the figure frame
        x_left = xdata - cur_xlim[0]
        x_right = cur_xlim[1] - xdata
        y_top = ydata - cur_ylim[0]
        y_bottom = cur_ylim[1] - ydata

        # Calculate new x and y limits
        new_xlim = (xdata - x_left * scale_factor,
                    xdata + x_right * scale_factor)
        new_ylim = (ydata - y_top * scale_factor,
                    ydata + y_bottom * scale_factor)

        # Ensure that x limit range is no larger than that of the reference
        if np.diff(new_xlim) > np.diff(zoom.xlim_ref):
            new_xlim *= np.diff(zoom.xlim_ref) / np.diff(new_xlim)
        # Ensure that lower x limit is not less than that of the reference
        if new_xlim[0] < zoom.xlim_ref[0]:
            new_xlim += np.array(zoom.xlim_ref[0] - new_xlim[0])
        # Ensure that upper x limit is not greater than that of the reference
        if new_xlim[1] > zoom.xlim_ref[1]:
            new_xlim -= np.array(new_xlim[1] - zoom.xlim_ref[1])

        # Ensure that ylim tuple has the smallest value first
        if zoom.ylim_ref[1] < zoom.ylim_ref[0]:
            ylim_ref = zoom.ylim_ref[::-1]
            new_ylim = new_ylim[::-1]
        else:
            ylim_ref = zoom.ylim_ref

        # Ensure that y limit range is no larger than that of the reference
        if np.diff(new_ylim) > np.diff(ylim_ref):
            new_ylim *= np.diff(ylim_ref) / np.diff(new_ylim)
        # Ensure that lower y limit is not less than that of the reference
        if new_ylim[0] < ylim_ref[0]:
            new_ylim += np.array(ylim_ref[0] - new_ylim[0])
        # Ensure that upper y limit is not greater than that of the reference
        if new_ylim[1] > ylim_ref[1]:
            new_ylim -= np.array(new_ylim[1] - ylim_ref[1])

        # Return the ylim tuple to its original order
        if zoom.ylim_ref[1] < zoom.ylim_ref[0]:
            new_ylim = new_ylim[::-1]

        # Set new x and y limits
        ax.set_xlim(new_xlim)
        ax.set_ylim(new_ylim)

        # Force redraw
        ax.figure.canvas.draw()

    # Record reference x and y limits prior to any zooming
    zoom.xlim_ref = ax.get_xlim()
    zoom.ylim_ref = ax.get_ylim()

    # Get figure for specified axes and attach the event handler
    fig = ax.get_figure()
    fig.canvas.mpl_connect('scroll_event', zoom)

    return zoom



def plot(y, x=None, ptyp='plot', xlbl=None, ylbl=None, title=None,
         lgnd=None, lglc=None, **kwargs):
    """
    Plot points or lines in 2D. If a figure object is specified then the
    plot is drawn in that figure, and ``fig.show()`` is not called. The
    figure is closed on key entry 'q'.

    Parameters
    ----------
    y : array_like
        1d or 2d array of data to plot. If a 2d array, each column is
        plotted as a separate curve.
    x : array_like, optional (default None)
        Values for x-axis of the plot
    ptyp : string, optional (default 'plot')
        Plot type specification (options are 'plot', 'semilogx',
        'semilogy', and 'loglog')
    xlbl : string, optional (default None)
        Label for x-axis
    ylbl : string, optional (default None)
        Label for y-axis
    title : string, optional (default None)
        Figure title
    lgnd : list of strings, optional (default None)
        List of legend string
    lglc : string, optional (default None)
        Legend location string
    **kwargs :  :class:`matplotlib.lines.Line2D` properties or figure \
    properties, optional
        Keyword arguments specifying :class:`matplotlib.lines.Line2D`
        properties, e.g. ``lw=2.0`` sets a line width of 2, or properties
        of the figure and axes. If not specified, the defaults for line
        width (``lw``) and marker size (``ms``) are 1.5 and 6.0
        respectively. The valid figure and axes keyword arguments are
        listed below:

        .. |mplfg| replace:: :class:`matplotlib.figure.Figure` object
        .. |mplax| replace:: :class:`matplotlib.axes.Axes` object

        .. rst-class:: kwargs

        =====  ==================== ======================================
        kwarg  Accepts              Description
        =====  ==================== ======================================
        fgsz   tuple (width,height) Specify figure dimensions in inches
        fgnm   integer              Figure number of figure
        fig    |mplfg|              Draw in specified figure instead of
                                    creating one
        ax     |mplax|              Plot in specified axes instead of
                                    current axes of figure
        =====  ==================== ======================================


    Returns
    -------
    fig : :class:`matplotlib.figure.Figure` object
      Figure object for this figure
    ax : :class:`matplotlib.axes.Axes` object
      Axes object for this plot
    """

    # Extract kwargs entries that are not related to line properties
    fgsz = kwargs.pop('fgsz', None)
    fgnm = kwargs.pop('fgnm', None)
    fig = kwargs.pop('fig', None)
    ax = kwargs.pop('ax', None)

    figp = fig
    if fig is None:
        fig = plt.figure(num=fgnm, figsize=fgsz)
        fig.clf()
        ax = fig.gca()
    elif ax is None:
        ax = fig.gca()

    # Set defaults for line width and marker size
    if 'lw' not in kwargs and 'linewidth' not in kwargs:
        kwargs['lw'] = 1.5
    if 'ms' not in kwargs and 'markersize' not in kwargs:
        kwargs['ms'] = 6.0

    if ptyp not in ('plot', 'semilogx', 'semilogy', 'loglog'):
        raise ValueError("Invalid plot type '%s'" % ptyp)
    pltmth = getattr(ax, ptyp)
    if x is None:
        pltln = pltmth(y, **kwargs)
    else:
        pltln = pltmth(x, y, **kwargs)

    ax.fmt_xdata = lambda x: "{: .2f}".format(x)
    ax.fmt_ydata = lambda x: "{: .2f}".format(x)

    if title is not None:
        ax.set_title(title)
    if xlbl is not None:
        ax.set_xlabel(xlbl)
    if ylbl is not None:
        ax.set_ylabel(ylbl)
    if lgnd is not None:
        ax.legend(lgnd, loc=lglc)

    attach_keypress(fig)
    attach_zoom(ax)

    if have_mpldc:
        mpldc.datacursor(pltln)

    if figp is None:
        fig.show()

    return fig, ax



def _axis_geometry(ax):
    """
    This function replaces deprecated method ``get_geometry``
    of :class:`matplotlib.axes._subplots.AxesSubplot`.

    Parameters
    ----------
    ax : :class:`matplotlib.axes.Axes` object, optional (default None)
        Axis for which geometry is required

    Returns
    -------
    geom : tuple
      Tuple specifying subplot geometry and axis index
    """

    rows, cols, num1, num2 = ax.get_subplotspec().get_geometry()
    return rows, cols, num1 + 1



def surf(z, x=None, y=None, elev=None, azim=None, xlbl=None, ylbl=None,
         zlbl=None, title=None, lblpad=8.0, alpha=1.0, cntr=None,
         cmap=None, fgsz=None, fgnm=None, fig=None, ax=None):
    """
    Plot a 2D surface in 3D. If a figure object is specified then the
    surface is drawn in that figure, and ``fig.show()`` is not called.
    The figure is closed on key entry 'q'.

    Parameters
    ----------
    z : array_like
        2d array of data to plot
    x : array_like, optional (default None)
        Values for x-axis of the plot
    y : array_like, optional (default None)
        Values for y-axis of the plot
    elev : float
        Elevation angle (in degrees) in the z plane
    azim : foat
        Azimuth angle  (in degrees) in the x,y plane
    xlbl : string, optional (default None)
        Label for x-axis
    ylbl : string, optional (default None)
        Label for y-axis
    zlbl : string, optional (default None)
        Label for z-axis
    title : string, optional (default None)
        Figure title
    lblpad : float, optional (default 8.0)
        Label padding
    alpha : float between 0.0 and 1.0, optional (default 1.0)
        Transparency
    cntr : int or sequence of ints, optional (default None)
        If not None, plot contours of the surface on the lower end of
        the z-axis. An int specifies the number of contours to plot, and
        a sequence specifies the specific contour levels to plot.
    cmap : :class:`matplotlib.colors.Colormap` object, optional (default None)
        Colour map for surface. If none specifed, defaults to cm.YlOrRd
    fgsz : tuple (width,height), optional (default None)
        Specify figure dimensions in inches
    fgnm : integer, optional (default None)
        Figure number of figure
    fig : :class:`matplotlib.figure.Figure` object, optional (default None)
        Draw in specified figure instead of creating one
    ax : :class:`matplotlib.axes.Axes` object, optional (default None)
        Plot in specified axes instead of creating one

    Returns
    -------
    fig : :class:`matplotlib.figure.Figure` object
      Figure object for this figure
    ax : :class:`matplotlib.axes.Axes` object
      Axes object for this plot
    """

    figp = fig
    if fig is None:
        fig = plt.figure(num=fgnm, figsize=fgsz)
        fig.clf()
        ax = plt.axes(projection='3d')
    else:
        if ax is None:
            ax = plt.axes(projection='3d')
        else:
            # See https://stackoverflow.com/a/43563804
            #     https://stackoverflow.com/a/35221116
            if ax.name != '3d':
                ax.remove()
<<<<<<< HEAD
                ax = fig.add_subplot(*_axis_geometry(ax), projection='3d')
=======
                ax = fig.add_subplot(ax.get_subplotspec(), projection='3d')
>>>>>>> 525e3591

    if elev is not None or azim is not None:
        ax.view_init(elev=elev, azim=azim)

    if cmap is None:
        cmap = cm.YlOrRd

    if x is None:
        x = range(z.shape[1])
    if y is None:
        y = range(z.shape[0])

    xg, yg = np.meshgrid(x, y)
    ax.plot_surface(xg, yg, z, rstride=1, cstride=1, alpha=alpha, cmap=cmap)

    if cntr is not None:
        offset = np.around(z.min() - 0.2 * (z.max() - z.min()), 3)
        ax.contour(xg, yg, z, cntr, cmap=cmap, linewidths=2,
                   linestyles="solid", offset=offset)
        ax.set_zlim(offset, ax.get_zlim()[1])

    ax.fmt_xdata = lambda x: "{: .2f}".format(x)
    ax.fmt_ydata = lambda x: "{: .2f}".format(x)
    ax.fmt_zdata = lambda x: "{: .2f}".format(x)

    if title is not None:
        ax.set_title(title)
    if xlbl is not None:
        ax.set_xlabel(xlbl, labelpad=lblpad)
    if ylbl is not None:
        ax.set_ylabel(ylbl, labelpad=lblpad)
    if zlbl is not None:
        ax.set_zlabel(zlbl, labelpad=lblpad)

    attach_keypress(fig)

    if figp is None:
        fig.show()

    return fig, ax



def contour(z, x=None, y=None, v=5, xlog=False, ylog=False, xlbl=None,
            ylbl=None, title=None, cfmt=None, cfntsz=10, lfntsz=None,
            alpha=1.0, cmap=None, vmin=None, vmax=None, fgsz=None, fgnm=None,
            fig=None, ax=None):
    """
    Contour plot of a 2D surface. If a figure object is specified then the
    plot is drawn in that figure, and ``fig.show()`` is not called. The
    figure is closed on key entry 'q'.

    Parameters
    ----------
    z : array_like
        2d array of data to plot
    x : array_like, optional (default None)
        Values for x-axis of the plot
    y : array_like, optional (default None)
        Values for y-axis of the plot
    v : int or sequence of floats, optional (default 5)
        An int specifies the number of contours to plot, and a sequence
        specifies the specific contour levels to plot.
    xlog : boolean, optional (default False)
        Set x-axis to log scale
    ylog : boolean, optional (default False)
        Set y-axis to log scale
    xlbl : string, optional (default None)
        Label for x-axis
    ylbl : string, optional (default None)
        Label for y-axis
    title : string, optional (default None)
        Figure title
    cfmt : string, optional (default None)
        Format string for contour labels.
    cfntsz : int or None, optional (default 10)
        Contour label font size. No contour labels are displayed if
        set to 0 or None.
    lfntsz : int, optional (default None)
        Axis label font size. The default font size is used if set to None.
    alpha : float, optional (default 1.0)
        Underlying image display alpha value
    cmap : :class:`matplotlib.colors.Colormap`, optional (default None)
        Colour map for surface. If none specifed, defaults to cm.YlOrRd
    vmin, vmax : float, optional (default None)
        Set upper and lower bounds for the colour map (see the corresponding
        parameters of :meth:`matplotlib.axes.Axes.imshow`)
    fgsz : tuple (width,height), optional (default None)
        Specify figure dimensions in inches
    fgnm : integer, optional (default None)
        Figure number of figure
    fig : :class:`matplotlib.figure.Figure` object, optional (default None)
        Draw in specified figure instead of creating one
    ax : :class:`matplotlib.axes.Axes` object, optional (default None)
        Plot in specified axes instead of current axes of figure

    Returns
    -------
    fig : :class:`matplotlib.figure.Figure` object
      Figure object for this figure
    ax : :class:`matplotlib.axes.Axes` object
      Axes object for this plot
    """

    figp = fig
    if fig is None:
        fig = plt.figure(num=fgnm, figsize=fgsz)
        fig.clf()
        ax = fig.gca()
    elif ax is None:
        ax = fig.gca()

    if xlog:
        ax.set_xscale('log')
    if ylog:
        ax.set_yscale('log')

    if cmap is None:
        cmap = cm.YlOrRd

    if x is None:
        x = np.arange(z.shape[1])
    else:
        x = np.array(x)
    if y is None:
        y = np.arange(z.shape[0])
    else:
        y = np.array(y)
    xg, yg = np.meshgrid(x, y)

    cntr = ax.contour(xg, yg, z, v, colors='black')
    kwargs = {}
    if cfntsz is not None and cfntsz > 0:
        kwargs['fontsize'] = cfntsz
    if cfmt is not None:
        kwargs['fmt'] = cfmt
    if kwargs:
        plt.clabel(cntr, inline=True, **kwargs)
    pc = ax.pcolormesh(xg, yg, z, cmap=cmap, vmin=vmin, vmax=vmax, alpha=alpha,
                       shading='gouraud', clim=(vmin, vmax))

    if xlog:
        ax.fmt_xdata = lambda x: "{: .2e}".format(x)
    else:
        ax.fmt_xdata = lambda x: "{: .2f}".format(x)
    if ylog:
        ax.fmt_ydata = lambda x: "{: .2e}".format(x)
    else:
        ax.fmt_ydata = lambda x: "{: .2f}".format(x)

    if title is not None:
        ax.set_title(title)
    if xlbl is not None:
        ax.set_xlabel(xlbl, fontsize=lfntsz)
    if ylbl is not None:
        ax.set_ylabel(ylbl, fontsize=lfntsz)

    divider = make_axes_locatable(ax)
    cax = divider.append_axes("right", size="5%", pad=0.2)
    plt.colorbar(pc, ax=ax, cax=cax)

    attach_keypress(fig)
    attach_zoom(ax)

    if have_mpldc:
        mpldc.datacursor()

    if figp is None:
        fig.show()

    return fig, ax



def imview(img, title=None, copy=True, fltscl=False, intrp='nearest',
           norm=None, cbar=False, cmap=None, fgsz=None, fgnm=None,
           fig=None, ax=None):
    """
    Display an image. Pixel values are displayed when the pointer is over
    valid image data.  If a figure object is specified then the image is
    drawn in that figure, and ``fig.show()`` is not called. The figure is
    closed on key entry 'q'.

    Parameters
    ----------
    img : array_like, shape (Nr, Nc) or (Nr, Nc, 3) or (Nr, Nc, 4)
        Image to display
    title : string, optional (default None)
        Figure title
    copy : boolean, optional (default True)
        If True, create a copy of input `img` as a reference for displayed
        pixel values, ensuring that displayed values do not change when the
        array changes in the calling scope. Set this flag to False if the
        overhead of an additional copy of the input image is not acceptable.
    fltscl : boolean, optional (default False)
        If True, rescale and shift floating point arrays to [0,1]
    intrp : string, optional (default 'nearest')
        Specify type of interpolation used to display image (see
        ``interpolation`` parameter of :meth:`matplotlib.axes.Axes.imshow`)
    norm : :class:`matplotlib.colors.Normalize` object, optional (default None)
        Specify the :class:`matplotlib.colors.Normalize` instance used to
        scale pixel values for input to the colour map
    cbar : boolean, optional (default False)
        Flag indicating whether to display colorbar
    cmap : :class:`matplotlib.colors.Colormap`, optional (default None)
        Colour map for image. If none specifed, defaults to cm.Greys_r
        for monochrome image
    fgsz : tuple (width,height), optional (default None)
        Specify figure dimensions in inches
    fgnm : integer, optional (default None)
        Figure number of figure
    fig : :class:`matplotlib.figure.Figure` object, optional (default None)
        Draw in specified figure instead of creating one
    ax : :class:`matplotlib.axes.Axes` object, optional (default None)
        Plot in specified axes instead of current axes of figure

    Returns
    -------
    fig : :class:`matplotlib.figure.Figure` object
      Figure object for this figure
    ax : :class:`matplotlib.axes.Axes` object
      Axes object for this plot
    """

    if img.ndim > 2 and img.shape[2] != 3:
        raise ValueError('Argument img must be an Nr x Nc array or an '
                         'Nr x Nc x 3 array')

    figp = fig
    if fig is None:
        fig = plt.figure(num=fgnm, figsize=fgsz)
        fig.clf()
        ax = fig.gca()
    elif ax is None:
        ax = fig.gca()

    # Deal with removal of 'box-forced' adjustable in Matplotlib 2.2.0
    mplv = matplotlib.__version__.split('.')
    if int(mplv[0]) > 2 or (int(mplv[0]) == 2 and int(mplv[1]) >= 2):
        try:
            ax.set_adjustable('box')
        except Exception:
            ax.set_adjustable('datalim')
    else:
        ax.set_adjustable('box-forced')

    imgd = img.copy()
    if copy:
        # Keep a separate copy of the input image so that the original
        # pixel values can be display rather than the scaled pixel
        # values that are actually plotted.
        img = img.copy()

    if cmap is None and img.ndim == 2:
        cmap = cm.Greys_r

    if np.issubdtype(img.dtype, np.floating):
        if fltscl:
            imgd -= imgd.min()
            imgd /= imgd.max()
        if img.ndim > 2:
            imgd = np.clip(imgd, 0.0, 1.0)
    elif img.dtype == np.uint16:
        imgd = np.float16(imgd) / np.iinfo(np.uint16).max
    elif img.dtype == np.int16:
        imgd = np.float16(imgd) - imgd.min()
        imgd /= imgd.max()

    if norm is None:
        im = ax.imshow(imgd, cmap=cmap, interpolation=intrp, vmin=imgd.min(),
                       vmax=imgd.max())
    else:
        im = ax.imshow(imgd, cmap=cmap, interpolation=intrp, norm=norm)

    ax.set_yticklabels([])
    ax.set_xticklabels([])

    if title is not None:
        ax.set_title(title)

    if cbar or cbar is None:
        orient = 'vertical' if img.shape[0] >= img.shape[1] else 'horizontal'
        pos = 'right' if orient == 'vertical' else 'bottom'
        divider = make_axes_locatable(ax)
        cax = divider.append_axes(pos, size="5%", pad=0.2)
        if cbar is None:
            # See http://chris35wills.github.io/matplotlib_axis
            if hasattr(cax, 'set_facecolor'):
                cax.set_facecolor('none')
            else:
                cax.set_axis_bgcolor('none')
            for axis in ['top', 'bottom', 'left', 'right']:
                cax.spines[axis].set_linewidth(0)
            cax.set_xticks([])
            cax.set_yticks([])
        else:
            plt.colorbar(im, ax=ax, cax=cax, orientation=orient)

    def format_coord(x, y):
        nr, nc = imgd.shape[0:2]
        col = int(x + 0.5)
        row = int(y + 0.5)
        if col >= 0 and col < nc and row >= 0 and row < nr:
            z = img[row, col]
            if imgd.ndim == 2:
                return 'x=%6.2f, y=%6.2f, z=%.2f' % (x, y, z)
            else:
                return 'x=%6.2f, y=%6.2f, z=(%.2f,%.2f,%.2f)' % \
                    sum(((x,), (y,), tuple(z)), ())
        else:
            return 'x=%.2f, y=%.2f' % (x, y)

    ax.format_coord = format_coord

    if fig.canvas.toolbar is not None:
        # See https://stackoverflow.com/a/47086132
        def mouse_move(self, event):
            if event.inaxes and event.inaxes.get_navigate():
                s = event.inaxes.format_coord(event.xdata, event.ydata)
                self.set_message(s)

        def mouse_move_patch(arg):
            return mouse_move(fig.canvas.toolbar, arg)

        fig.canvas.toolbar._idDrag = fig.canvas.mpl_connect(
            'motion_notify_event', mouse_move_patch)


    attach_keypress(fig)
    attach_zoom(ax)

    if have_mpldc:
        mpldc.datacursor(display='single')

    if figp is None:
        fig.show()

    return fig, ax



def close(fig=None):
    """
    Close figure(s). If a figure object reference or figure number is
    provided, close the specified figure, otherwise close all figures.

    Parameters
    ----------
    fig : :class:`matplotlib.figure.Figure` object or integer,\
          optional (default None)
        Figure object or number of figure to close
    """

    if fig is None:
        plt.close('all')
    else:
        plt.close(fig)



def set_ipython_plot_backend(backend='qt'):
    """
    Set matplotlib backend within an ipython shell. Ths function has the
    same effect as the line magic ``%matplotlib [backend]`` but is called
    as a function and includes a check to determine whether the code is
    running in an ipython shell, so that it can safely be used within a
    normal python script since it has no effect when not running in an
    ipython shell.

    Parameters
    ----------
    backend : string, optional (default 'qt')
      Name of backend to be passed to the ``%matplotlib`` line magic
      command
    """

    from sporco.util import in_ipython
    if in_ipython():
        # See https://stackoverflow.com/questions/35595766
        get_ipython().run_line_magic('matplotlib', backend)



def set_notebook_plot_backend(backend='inline'):
    """
    Set matplotlib backend within a Jupyter Notebook shell. Ths function
    has the same effect as the line magic ``%matplotlib [backend]`` but is
    called as a function and includes a check to determine whether the code
    is running in a notebook shell, so that it can safely be used within a
    normal python script since it has no effect when not running in a
    notebook shell.

    Parameters
    ----------
    backend : string, optional (default 'inline')
      Name of backend to be passed to the ``%matplotlib`` line magic
      command
    """

    from sporco.util import in_notebook
    if in_notebook():
        # See https://stackoverflow.com/questions/35595766
        get_ipython().run_line_magic('matplotlib', backend)



def config_notebook_plotting():
    """
    Configure plotting functions for inline plotting within a Jupyter
    Notebook shell. This function has no effect when not within a
    notebook shell, and may therefore be used within a normal python
    script.
    """

    # Check whether running within a notebook shell and have
    # not already monkey patched the plot function
    from sporco.util import in_notebook
    module = sys.modules[__name__]
    if in_notebook() and module.plot.__name__ == 'plot':

        # Set inline backend (i.e. %matplotlib inline) if in a notebook shell
        set_notebook_plot_backend()

        # Replace plot function with a wrapper function that discards
        # its return value (within a notebook with inline plotting, plots
        # are duplicated if the return value from the original function is
        # not assigned to a variable)
        plot_original = module.plot

        def plot_wrap(*args, **kwargs):
            plot_original(*args, **kwargs)

        module.plot = plot_wrap

        # Replace surf function with a wrapper function that discards
        # its return value (see comment for plot function)
        surf_original = module.surf

        def surf_wrap(*args, **kwargs):
            surf_original(*args, **kwargs)

        module.surf = surf_wrap

        # Replace contour function with a wrapper function that discards
        # its return value (see comment for plot function)
        contour_original = module.contour

        def contour_wrap(*args, **kwargs):
            contour_original(*args, **kwargs)

        module.contour = contour_wrap

        # Replace imview function with a wrapper function that discards
        # its return value (see comment for plot function)
        imview_original = module.imview

        def imview_wrap(*args, **kwargs):
            imview_original(*args, **kwargs)

        module.imview = imview_wrap

        # Disable figure show method (results in a warning if used within
        # a notebook with inline plotting)
        import matplotlib.figure

        def show_disable(self):
            pass

        matplotlib.figure.Figure.show = show_disable<|MERGE_RESOLUTION|>--- conflicted
+++ resolved
@@ -287,27 +287,6 @@
         fig.show()
 
     return fig, ax
-
-
-
-def _axis_geometry(ax):
-    """
-    This function replaces deprecated method ``get_geometry``
-    of :class:`matplotlib.axes._subplots.AxesSubplot`.
-
-    Parameters
-    ----------
-    ax : :class:`matplotlib.axes.Axes` object, optional (default None)
-        Axis for which geometry is required
-
-    Returns
-    -------
-    geom : tuple
-      Tuple specifying subplot geometry and axis index
-    """
-
-    rows, cols, num1, num2 = ax.get_subplotspec().get_geometry()
-    return rows, cols, num1 + 1
 
 
 
@@ -379,11 +358,7 @@
             #     https://stackoverflow.com/a/35221116
             if ax.name != '3d':
                 ax.remove()
-<<<<<<< HEAD
-                ax = fig.add_subplot(*_axis_geometry(ax), projection='3d')
-=======
                 ax = fig.add_subplot(ax.get_subplotspec(), projection='3d')
->>>>>>> 525e3591
 
     if elev is not None or azim is not None:
         ax.view_init(elev=elev, azim=azim)
