--- conflicted
+++ resolved
@@ -1,12 +1,8 @@
 from __future__ import absolute_import
 
-<<<<<<< HEAD
-__version__ = '0.2.1b2'
-=======
-__version__ = '0.2.2a1'
+__version__ = '0.2.2a2'
 
 
 # This is a temporary solution to the circular imports resulting from the
 # use of the renamed_function decorator
-import sporco.linalg
->>>>>>> 7748e521
+import sporco.linalg